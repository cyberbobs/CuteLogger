/*
  Copyright (c) 2010 Boris Moiseev (cyberbobs at gmail dot com)

  This program is free software: you can redistribute it and/or modify
  it under the terms of the GNU Lesser General Public License version 2.1
  as published by the Free Software Foundation and appearing in the file
  LICENSE.LGPL included in the packaging of this file.

  This program is distributed in the hope that it will be useful,
  but WITHOUT ANY WARRANTY; without even the implied warranty of
  MERCHANTABILITY or FITNESS FOR A PARTICULAR PURPOSE.  See the
  GNU Lesser General Public License for more details.
*/
#ifndef FILEAPPENDER_H
#define FILEAPPENDER_H

// Logger
#include "CuteLogger_global.h"
#include <AbstractStringAppender.h>

// Qt
#include <QFile>
#include <QTextStream>


class CUTELOGGERSHARED_EXPORT FileAppender : public AbstractStringAppender
{
  public:
    FileAppender(const QString& fileName = QString());
    ~FileAppender();

    QString fileName() const;
    void setFileName(const QString&);

    bool flushOnWrite() const;
    void setFlushOnWrite(bool);

    bool flush();

    bool reopenFile();

  protected:
    virtual void append(const QDateTime& timeStamp, Logger::LogLevel logLevel, const char* file, int line,
                        const char* function, const QString& category, const QString& message);
    bool openFile();
    void closeFile();

  private:
<<<<<<< HEAD
    QFile m_logFile{};
    QTextStream m_logStream{};
    mutable QMutex m_logFileMutex{};
=======
    QFile m_logFile;
    bool m_flushOnWrite;
    QTextStream m_logStream;
    mutable QMutex m_logFileMutex;
>>>>>>> 5001249f
};

#endif // FILEAPPENDER_H<|MERGE_RESOLUTION|>--- conflicted
+++ resolved
@@ -46,16 +46,10 @@
     void closeFile();
 
   private:
-<<<<<<< HEAD
-    QFile m_logFile{};
-    QTextStream m_logStream{};
-    mutable QMutex m_logFileMutex{};
-=======
     QFile m_logFile;
     bool m_flushOnWrite;
     QTextStream m_logStream;
     mutable QMutex m_logFileMutex;
->>>>>>> 5001249f
 };
 
 #endif // FILEAPPENDER_H